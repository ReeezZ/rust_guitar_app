use leptos::{prelude::ElementChild, prelude::*};
use leptos_meta::*;
use leptos_router::{components::*, path};

mod components;
<<<<<<< HEAD
mod music;

use crate::components::fretboard_scale_selection::FretboardScaleSelection;
=======
mod pages;

use crate::components::navbar::Navbar;
use crate::pages::not_found::NotFound;
use crate::pages::{guitar_v1::GuitarV1, home::Home};
>>>>>>> d7ca952b

#[component]
pub fn App() -> impl IntoView {
  provide_meta_context();

  view! {
<<<<<<< HEAD
    <div>
      <h1 class="py-6 text-6xl font-bold text-center text-cyan-700">"Gitarren Griffbrett"</h1>
      <FretboardScaleSelection />
    </div>
=======
    <Html attr:lang="en" attr:dir="ltr" />
    <Title text="♫ Rust Guitar App ♫" />

    <Meta charset="UTF-8" />
    <Meta name="viewport" content="width=device-width, initial-scale=1.0" />

    <Router>
      <Navbar />
      <main>
        <Routes fallback=|| view! { <NotFound /> }>
          <Route path=path!("/") view=Home />
          <Route path=path!("/guitar_v1") view=GuitarV1 />
        </Routes>
      </main>
    </Router>
>>>>>>> d7ca952b
  }
}<|MERGE_RESOLUTION|>--- conflicted
+++ resolved
@@ -3,29 +3,19 @@
 use leptos_router::{components::*, path};
 
 mod components;
-<<<<<<< HEAD
+mod pages;
 mod music;
-
-use crate::components::fretboard_scale_selection::FretboardScaleSelection;
-=======
-mod pages;
 
 use crate::components::navbar::Navbar;
 use crate::pages::not_found::NotFound;
 use crate::pages::{guitar_v1::GuitarV1, home::Home};
->>>>>>> d7ca952b
+use crate::components::fretboard_scale_selection::FretboardScaleSelection;
 
 #[component]
 pub fn App() -> impl IntoView {
   provide_meta_context();
 
   view! {
-<<<<<<< HEAD
-    <div>
-      <h1 class="py-6 text-6xl font-bold text-center text-cyan-700">"Gitarren Griffbrett"</h1>
-      <FretboardScaleSelection />
-    </div>
-=======
     <Html attr:lang="en" attr:dir="ltr" />
     <Title text="♫ Rust Guitar App ♫" />
 
@@ -41,6 +31,5 @@
         </Routes>
       </main>
     </Router>
->>>>>>> d7ca952b
   }
 }