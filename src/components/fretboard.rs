--- conflicted
+++ resolved
@@ -33,7 +33,6 @@
         <div class="relative flex-col trapezoid grow bg-[#917140] bg-fretboard">
           {(0..num_strings)
             .map(|string_no| {
-<<<<<<< HEAD
               let string_note = match string_no {
                 0 => Note::E,
                 1 => Note::A,
@@ -52,39 +51,6 @@
                   filter=is_note_visible
                   note_to_string=note_to_string
                 />
-=======
-              let string_strength = 2.0 + 0.5 * string_no as f64;
-              view! {
-                <div class="flex relative justify-start items-center w-full tilt">
-                  // Nut (Thick first fret)
-                  <div class="relative z-30 justify-center items-center w-8 h-6 border-r-8 border-transparent">
-                    <span class="absolute w-12 font-bold text-center text-white transition-transform cursor-pointer hover:scale-110 drop-shadow-[0_2px_2px_rgba(0,0,0,1)] active:scale-[98%]">
-                      {format!("{}-0", string_no)}
-                    </span>
-                  </div>
-                  // Fretboard Section (Holds both string + frets)
-                  <div class="flex relative grow">
-                    // String
-                    <div
-                      class="absolute right-0 -left-60 top-1/2 z-20 -translate-y-1/2 drop-shadow-[0_2px_2px_rgba(0,0,0,0.6)] bg-[repeating-linear-gradient(45deg,_#dddddd,_#555555_2px,_#333333_2px)]"
-                      style:height=move || format!("{}px", string_strength)
-                    ></div>
-
-                    // Frets
-                    {(1..=num_frets)
-                      .map(|fret_no| {
-                        view! {
-                          <div class="flex relative justify-center items-center w-full h-12 text-center bg-transparent grow fretbar-container">
-                            <span class="z-20 font-bold text-center text-white transition-transform cursor-pointer hover:scale-110 drop-shadow-[0_2px_2px_rgba(0,0,0,1)] active:scale-[98%]">
-                              {format!("{}-{}", string_no, fret_no)}
-                            </span>
-                          </div>
-                        }
-                      })
-                      .collect::<Vec<_>>()}
-                  </div>
-                </div>
->>>>>>> d7ca952b
               }
             })
             .collect_view()} // Fret markers row (positioned below the frets)
